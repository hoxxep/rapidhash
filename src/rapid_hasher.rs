use core::hash::Hasher;
use crate::rapid_const::{RAPID_SEED};
use crate::RapidInlineHasher;

/// A [Hasher] trait compatible hasher that uses the [rapidhash](https://github.com/Nicoshev/rapidhash) algorithm.
///
/// See [RapidInlineHasher] for an `#[inline(always)]` version of this hasher, which can deliver
/// speed improvements of around 30% when hashing complex objects.
///
/// See [RapidHashBuilder] for usage with [std::collections::HashMap].
///
/// # Example
/// ```
/// use std::hash::Hasher;
/// use rapidhash::RapidHasher;
///
/// let mut hasher = RapidHasher::default();
/// hasher.write(b"hello world");
/// let hash = hasher.finish();
/// ```
#[derive(Copy, Clone, Eq, PartialEq)]
pub struct RapidHasher(RapidInlineHasher);

/// A [std::hash::BuildHasher] trait compatible hasher that uses the [RapidHasher] algorithm.
///
/// This is an alias for [`std::hash::BuildHasherDefault<RapidHasher>`] with a static seed.
///
/// See [RapidInlineHasher] for an `#[inline(always)]` version of this hasher, which can deliver
/// speed improvements of around 30% when hashing complex objects.
///
/// See [crate::RapidRandomState] can be used instead for a
/// [std::hash::BuildHasher] that initialises with a random seed.
///
/// # Example
/// ```
/// use std::collections::HashMap;
/// use std::hash::Hasher;
/// use rapidhash::RapidHashBuilder;
///
/// let mut map = HashMap::with_hasher(RapidHashBuilder::default());
/// map.insert(42, "the answer");
/// ```
pub type RapidBuildHasher = core::hash::BuildHasherDefault<RapidHasher>;

/// Deprecated and renamed to [RapidBuildHasher].
#[deprecated(since = "1.1.0", note = "Renamed to `RapidBuildHasher`")]
#[doc(hidden)]
pub type RapidHashBuilder = core::hash::BuildHasherDefault<RapidHasher>;

<<<<<<< HEAD
/// A [std::collections::HashMap] type that uses the [RapidHashBuilder].
=======
/// A [std::collections::HashMap] type that uses the [RapidBuildHasher] hasher.
>>>>>>> 04f7fe49
///
/// See [crate::RapidInlineHashMap] for an `#[inline(always)]` version of this type, which can deliver
/// speed improvements of around 30% when hashing complex objects.
///
/// # Example
/// ```
/// use rapidhash::RapidHashMap;
/// let mut map = RapidHashMap::default();
/// map.insert(42, "the answer");
///
/// // with capacity
/// let mut map = RapidHashMap::with_capacity_and_hasher(10, Default::default());
/// map.insert(42, "the answer");
/// ```
#[cfg(any(feature = "std", docsrs))]
pub type RapidHashMap<K, V> = std::collections::HashMap<K, V, RapidBuildHasher>;

<<<<<<< HEAD
/// A [std::collections::HashSet] type that uses the [RapidHashBuilder].
=======
/// A [std::collections::HashSet] type that uses the [RapidBuildHasher] hasher.
>>>>>>> 04f7fe49
///
/// See [crate::RapidInlineHashSet] for an `#[inline(always)]` version of this type, which can
/// deliver speed improvements of around 30% when hashing complex objects.
///
/// # Example
/// ```
/// use rapidhash::RapidHashSet;
/// let mut set = RapidHashSet::default();
/// set.insert("the answer");
///
/// // with capacity
/// let mut set = RapidHashSet::with_capacity_and_hasher(10, Default::default());
/// set.insert("the answer");
/// ```
#[cfg(any(feature = "std", docsrs))]
pub type RapidHashSet<K> = std::collections::HashSet<K, RapidBuildHasher>;

impl RapidHasher {
    /// Default `RapidHasher` seed.
    pub const DEFAULT_SEED: u64 = RAPID_SEED;

    /// Create a new [RapidHasher] with a custom seed.
    #[inline]
    #[must_use]
    pub const fn new(seed: u64) -> Self {
        Self(RapidInlineHasher::new(seed))
    }

    /// Create a new [RapidHasher] using the default seed.
    #[inline]
    #[must_use]
    pub const fn default_const() -> Self {
        Self::new(Self::DEFAULT_SEED)
    }

    /// Const equivalent to [Hasher::write].
    ///
    /// # Example
    /// ```rust
    /// use rapidhash::RapidHasher;
    ///
    /// let hasher = RapidHasher::default_const();
    /// let hash = hasher
    ///     .write_const(b"some bytes")
    ///     .write_const(b"and some more bytes")
    ///     .finish_const();
    /// ```
    #[inline]
    #[must_use]
    pub const fn write_const(&self, bytes: &[u8]) -> Self {
        Self(self.0.write_const(bytes))
    }

    /// Const equivalent to [Hasher::finish].
    #[inline]
    #[must_use]
    pub const fn finish_const(&self) -> u64 {
        self.0.finish_const()
    }
}

impl Default for RapidHasher {
    /// Create a new [RapidHasher] with the default seed.
    ///
    /// See [crate::RapidRandomState] for a [std::hash::BuildHasher] that initialises with a random
    /// seed.
    #[inline]
    fn default() -> Self {
        Self::new(RAPID_SEED)
    }
}

/// This implementation implements methods for all integer types as the compiler will (hopefully...)
/// inline and heavily optimize the rapidhash_core for each. Where the bytes length is known the
/// compiler can make significant optimisations and saves us writing them out by hand.
impl Hasher for RapidHasher {
    #[inline]
    fn finish(&self) -> u64 {
        self.0.finish_const()
    }

    /// Write a byte slice to the hasher.
    #[inline]
    fn write(&mut self, bytes: &[u8]) {
        self.0.write(bytes)
    }

    #[inline]
    fn write_u8(&mut self, i: u8) {
        self.0.write_u8(i)
    }

    #[inline]
    fn write_u16(&mut self, i: u16) {
        self.0.write_u16(i)
    }

    #[inline]
    fn write_u32(&mut self, i: u32) {
        self.0.write_u32(i)
    }

    #[inline]
    fn write_u64(&mut self, i: u64) {
        self.0.write_u64(i)
    }

    #[inline]
    fn write_u128(&mut self, i: u128) {
        self.0.write_u128(i)
    }

    #[inline]
    fn write_usize(&mut self, i: usize) {
        self.0.write_usize(i)
    }

    #[inline]
    fn write_i8(&mut self, i: i8) {
        self.0.write_i8(i)
    }

    #[inline]
    fn write_i16(&mut self, i: i16) {
        self.0.write_i16(i)
    }

    #[inline]
    fn write_i32(&mut self, i: i32) {
        self.0.write_i32(i)
    }

    #[inline]
    fn write_i64(&mut self, i: i64) {
        self.0.write_i64(i)
    }

    #[inline]
    fn write_i128(&mut self, i: i128) {
        self.0.write_i128(i)
    }

    #[inline]
    fn write_isize(&mut self, i: isize) {
        self.0.write_isize(i)
    }
}

#[cfg(test)]
mod tests {
    use super::*;

    #[test]
    fn test_hasher_write_u64() {
        let ints = [
            1234u64,
            0,
            1,
            u64::MAX,
            u64::MAX - 2385962040453523
        ];

        for int in ints {
            let mut hasher = RapidHasher::default();
            hasher.write(int.to_ne_bytes().as_slice());
            let a = hasher.finish();

            assert_eq!(int.to_ne_bytes().as_slice().len(), 8);

            let mut hasher = RapidHasher::default();
            hasher.write_u64(int);
            let b = hasher.finish();

            assert_eq!(a, b, "Mismatching hash for u64 with input {int}");
        }
    }
}<|MERGE_RESOLUTION|>--- conflicted
+++ resolved
@@ -47,11 +47,7 @@
 #[doc(hidden)]
 pub type RapidHashBuilder = core::hash::BuildHasherDefault<RapidHasher>;
 
-<<<<<<< HEAD
-/// A [std::collections::HashMap] type that uses the [RapidHashBuilder].
-=======
 /// A [std::collections::HashMap] type that uses the [RapidBuildHasher] hasher.
->>>>>>> 04f7fe49
 ///
 /// See [crate::RapidInlineHashMap] for an `#[inline(always)]` version of this type, which can deliver
 /// speed improvements of around 30% when hashing complex objects.
@@ -69,11 +65,7 @@
 #[cfg(any(feature = "std", docsrs))]
 pub type RapidHashMap<K, V> = std::collections::HashMap<K, V, RapidBuildHasher>;
 
-<<<<<<< HEAD
-/// A [std::collections::HashSet] type that uses the [RapidHashBuilder].
-=======
 /// A [std::collections::HashSet] type that uses the [RapidBuildHasher] hasher.
->>>>>>> 04f7fe49
 ///
 /// See [crate::RapidInlineHashSet] for an `#[inline(always)]` version of this type, which can
 /// deliver speed improvements of around 30% when hashing complex objects.
